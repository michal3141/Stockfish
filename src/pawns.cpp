/*
  Stockfish, a UCI chess playing engine derived from Glaurung 2.1
  Copyright (C) 2004-2008 Tord Romstad (Glaurung author)
  Copyright (C) 2008-2015 Marco Costalba, Joona Kiiski, Tord Romstad

  Stockfish is free software: you can redistribute it and/or modify
  it under the terms of the GNU General Public License as published by
  the Free Software Foundation, either version 3 of the License, or
  (at your option) any later version.

  Stockfish is distributed in the hope that it will be useful,
  but WITHOUT ANY WARRANTY; without even the implied warranty of
  MERCHANTABILITY or FITNESS FOR A PARTICULAR PURPOSE.  See the
  GNU General Public License for more details.

  You should have received a copy of the GNU General Public License
  along with this program.  If not, see <http://www.gnu.org/licenses/>.
*/

#include <algorithm>
#include <cassert>

#include "bitboard.h"
#include "bitcount.h"
#include "pawns.h"
#include "position.h"
#include "thread.h"

namespace {

  #define V Value
  #define S(mg, eg) make_score(mg, eg)

  // Doubled pawn penalty by file
  const Score Doubled[FILE_NB] = {
    S(13, 43), S(20, 48), S(23, 48), S(23, 48),
    S(23, 48), S(23, 48), S(20, 48), S(13, 43) };

  // Isolated pawn penalty by opposed flag and file
  const Score Isolated[2][FILE_NB] = {
  { S(37, 45), S(54, 52), S(60, 52), S(60, 52),
    S(60, 52), S(60, 52), S(54, 52), S(37, 45) },
  { S(25, 30), S(36, 35), S(40, 35), S(40, 35),
    S(40, 35), S(40, 35), S(36, 35), S(25, 30) } };

  // Backward pawn penalty by opposed flag and file
  const Score Backward[2][FILE_NB] = {
  { S(30, 42), S(43, 46), S(49, 46), S(49, 46),
    S(49, 46), S(49, 46), S(43, 46), S(30, 42) },
  { S(20, 28), S(29, 31), S(33, 31), S(33, 31),
    S(33, 31), S(33, 31), S(29, 31), S(20, 28) } };

  // Connected pawn bonus by opposed, phalanx, twice supported and rank
  Score Connected[2][2][2][RANK_NB];

  // Levers bonus by rank
  const Score Lever[RANK_NB] = {
    S( 0, 0), S( 0, 0), S(0, 0), S(0, 0),
    S(20,20), S(40,40), S(0, 0), S(0, 0) };

  // Unsupported pawn penalty
  const Score UnsupportedPawnPenalty = S(20, 10);

  // Center bind bonus: Two pawns controlling the same central square
  const Bitboard CenterBindMask[COLOR_NB] = {
    (FileDBB | FileEBB) & (Rank5BB | Rank6BB | Rank7BB),
    (FileDBB | FileEBB) & (Rank4BB | Rank3BB | Rank2BB)
  };

  const Score CenterBind = S(16, 0);

  // Weakness of our pawn shelter in front of the king by [distance from edge][rank]
  const Value ShelterWeakness[][RANK_NB] = {
  { V( 99), V(20), V(26), V(54), V(85), V( 92), V(108) },
  { V(117), V( 1), V(27), V(71), V(94), V(104), V(118) },
  { V(104), V( 4), V(51), V(76), V(82), V(102), V( 97) },
  { V( 80), V(12), V(43), V(65), V(88), V( 91), V(115) } };

  // Danger of enemy pawns moving toward our king by [type][distance from edge][rank]
  const Value StormDanger[][4][RANK_NB] = {
  { { V( 0),  V(  65), V( 126), V(36), V(30) },
    { V( 0),  V(  55), V( 135), V(36), V(23) },
    { V( 0),  V(  47), V( 116), V(45), V(26) },
    { V( 0),  V(  62), V( 127), V(57), V(34) } },
  { { V(21),  V(  45), V(  93), V(50), V(19) },
    { V(23),  V(  24), V( 105), V(41), V(13) },
    { V(23),  V(  36), V( 101), V(38), V(20) },
    { V(30),  V(  19), V( 110), V(41), V(27) } },
  { { V( 0),  V(   0), V(  81), V(14), V( 4) },
    { V( 0),  V(   0), V( 169), V(30), V( 3) },
    { V( 0),  V(   0), V( 168), V(24), V( 5) },
    { V( 0),  V(   0), V( 162), V(26), V(10) } },
  { { V( 0),  V(-283), V(-298), V(57), V(29) },
    { V( 0),  V(  63), V( 137), V(42), V(18) },
    { V( 0),  V(  67), V( 145), V(49), V(33) },
    { V( 0),  V(  62), V( 126), V(53), V(21) } } };

  // Max bonus for king safety. Corresponds to start position with all the pawns
  // in front of the king and no enemy pawn on the horizon.
  const Value MaxSafetyBonus = V(258);

  #undef S
  #undef V

  template<Color Us>
  Score evaluate(const Position& pos, Pawns::Entry* e) {

    const Color  Them  = (Us == WHITE ? BLACK    : WHITE);
    const Square Up    = (Us == WHITE ? DELTA_N  : DELTA_S);
    const Square Right = (Us == WHITE ? DELTA_NE : DELTA_SW);
    const Square Left  = (Us == WHITE ? DELTA_NW : DELTA_SE);

    Bitboard b, p, doubled, connected, supported;
    Square s;
    bool passed, isolated, opposed, phalanx, backward, lever;
    Score score = SCORE_ZERO;
    const Square* pl = pos.list<PAWN>(Us);
    const Bitboard* pawnAttacksBB = StepAttacksBB[make_piece(Us, PAWN)];

    Bitboard ourPawns   = pos.pieces(Us  , PAWN);
    Bitboard theirPawns = pos.pieces(Them, PAWN);

    e->passedPawns[Us] = 0;
    e->kingSquares[Us] = SQ_NONE;
    e->semiopenFiles[Us] = 0xFF;
    e->pawnAttacks[Us] = shift_bb<Right>(ourPawns) | shift_bb<Left>(ourPawns);
    e->pawnsOnSquares[Us][BLACK] = popcount<Max15>(ourPawns & DarkSquares);
    e->pawnsOnSquares[Us][WHITE] = pos.count<PAWN>(Us) - e->pawnsOnSquares[Us][BLACK];

    // Loop through all pawns of the current color and score each pawn
    while ((s = *pl++) != SQ_NONE)
    {
        assert(pos.piece_on(s) == make_piece(Us, PAWN));

        File f = file_of(s);

        // This file cannot be semi-open
        e->semiopenFiles[Us] &= ~(1 << f);

        // Previous rank
        p = rank_bb(s - Up);

        // Flag the pawn
        connected   =   ourPawns   & adjacent_files_bb(f) & (rank_bb(s) | p);
        phalanx     =   connected  & rank_bb(s);
<<<<<<< HEAD
        unsupported = !(connected  & p);
=======
        supported   =   connected  & p;
>>>>>>> 8a2c4134
        isolated    = !(ourPawns   & adjacent_files_bb(f));
        doubled     =   ourPawns   & forward_bb(Us, s);
        opposed     =   theirPawns & forward_bb(Us, s);
        passed      = !(theirPawns & passed_pawn_mask(Us, s));
        lever       =   theirPawns & pawnAttacksBB[s];

        // Test for backward pawn.
        // If the pawn is passed, isolated, lever or connected it cannot be
        // backward. If there are friendly pawns behind on adjacent files
        // it cannot be backward either.
        if (   (passed | isolated | lever | connected)
            || (ourPawns & pawn_attack_span(Them, s)))
            backward = false;
        else
        {
            // We now know there are no friendly pawns beside or behind this
            // pawn on adjacent files. We now check whether the pawn is
            // backward by looking in the forward direction on the adjacent
            // files, and picking the closest pawn there.
            b = pawn_attack_span(Us, s) & (ourPawns | theirPawns);
            b = pawn_attack_span(Us, s) & rank_bb(backmost_sq(Us, b));

            // If we have an enemy pawn in the same or next rank, the pawn is
            // backward because it cannot advance without being captured.
            backward = (b | shift_bb<Up>(b)) & theirPawns;
        }

        assert(opposed | passed | (pawn_attack_span(Us, s) & theirPawns));

        // Passed pawns will be properly scored in evaluation because we need
        // full attack info to evaluate passed pawns. Only the frontmost passed
        // pawn on each file is considered a true passed pawn.
        if (passed && !doubled)
            e->passedPawns[Us] |= s;

        // Score this pawn
        if (isolated)
            score -= Isolated[opposed][f];

        if (!supported && !isolated)
            score -= UnsupportedPawnPenalty;

        if (doubled)
            score -= Doubled[f] / distance<Rank>(s, frontmost_sq(Us, doubled));

        if (backward)
            score -= Backward[opposed][f];

        if (connected)
            score += Connected[opposed][phalanx][more_than_one(supported)][relative_rank(Us, s)];

        if (lever)
            score += Lever[relative_rank(Us, s)];
    }

    b = e->semiopenFiles[Us] ^ 0xFF;
    e->pawnSpan[Us] = b ? int(msb(b) - lsb(b)) : 0;

    // Center binds: Two pawns controlling the same central square
    b = shift_bb<Right>(ourPawns) & shift_bb<Left>(ourPawns) & CenterBindMask[Us];
    score += popcount<Max15>(b) * CenterBind;

    return score;
  }

} // namespace

namespace Pawns {

/// Pawns::init() initializes some tables needed by evaluation. Instead of using
/// hard-coded tables, when makes sense, we prefer to calculate them with a formula
/// to reduce independent parameters and to allow easier tuning and better insight.

void init()
{
  static const int Seed[RANK_NB] = { 0, 6, 15, 10, 57, 75, 135, 258 };

  for (int opposed = 0; opposed <= 1; ++opposed)
      for (int phalanx = 0; phalanx <= 1; ++phalanx)
<<<<<<< HEAD
          for (Rank r = RANK_2; r < RANK_8; ++r)
          {
              int v = (Seed[r] + (phalanx ? (Seed[r + 1] - Seed[r]) / 2 : 0)) >> opposed;
              Connected[opposed][phalanx][r] = make_score( 3 * v / 2, v);
          }
=======
          for (int apex = 0; apex <= 1; ++apex)
              for (Rank r = RANK_2; r < RANK_8; ++r)
  {
      int v = (Seed[r] + (phalanx ? (Seed[r + 1] - Seed[r]) / 2 : 0)) >> opposed;
      v += (apex ? v / 2 : 0);
      Connected[opposed][phalanx][apex][r] = make_score(3 * v / 2, v);
  }
>>>>>>> 8a2c4134
}


/// Pawns::probe() looks up the current position's pawns configuration in
/// the pawns hash table. It returns a pointer to the Entry if the position
/// is found. Otherwise a new Entry is computed and stored there, so we don't
/// have to recompute all when the same pawns configuration occurs again.

Entry* probe(const Position& pos) {

  Key key = pos.pawn_key();
  Entry* e = pos.this_thread()->pawnsTable[key];

  if (e->key == key)
      return e;

  e->key = key;
  e->score = evaluate<WHITE>(pos, e) - evaluate<BLACK>(pos, e);
  return e;
}


/// Entry::shelter_storm() calculates shelter and storm penalties for the file
/// the king is on, as well as the two adjacent files.

template<Color Us>
Value Entry::shelter_storm(const Position& pos, Square ksq) {

  const Color Them = (Us == WHITE ? BLACK : WHITE);

  enum { NoFriendlyPawn, Unblocked, BlockedByPawn, BlockedByKing };

  Bitboard b = pos.pieces(PAWN) & (in_front_bb(Us, rank_of(ksq)) | rank_bb(ksq));
  Bitboard ourPawns = b & pos.pieces(Us);
  Bitboard theirPawns = b & pos.pieces(Them);
  Value safety = MaxSafetyBonus;
  File center = std::max(FILE_B, std::min(FILE_G, file_of(ksq)));

  for (File f = center - File(1); f <= center + File(1); ++f)
  {
      b = ourPawns & file_bb(f);
      Rank rkUs = b ? relative_rank(Us, backmost_sq(Us, b)) : RANK_1;

      b  = theirPawns & file_bb(f);
      Rank rkThem = b ? relative_rank(Us, frontmost_sq(Them, b)) : RANK_1;

      safety -=  ShelterWeakness[std::min(f, FILE_H - f)][rkUs]
               + StormDanger
                 [f == file_of(ksq) && rkThem == relative_rank(Us, ksq) + 1 ? BlockedByKing  :
                  rkUs   == RANK_1                                          ? NoFriendlyPawn :
                  rkThem == rkUs + 1                                        ? BlockedByPawn  : Unblocked]
                 [std::min(f, FILE_H - f)][rkThem];
  }

  return safety;
}


/// Entry::do_king_safety() calculates a bonus for king safety. It is called only
/// when king square changes, which is about 20% of total king_safety() calls.

template<Color Us>
Score Entry::do_king_safety(const Position& pos, Square ksq) {

  kingSquares[Us] = ksq;
  castlingRights[Us] = pos.can_castle(Us);
  minKingPawnDistance[Us] = 0;

  Bitboard pawns = pos.pieces(Us, PAWN);
  if (pawns)
      while (!(DistanceRingBB[ksq][minKingPawnDistance[Us]++] & pawns)) {}

  if (relative_rank(Us, ksq) > RANK_4)
      return make_score(0, -16 * minKingPawnDistance[Us]);

  Value bonus = shelter_storm<Us>(pos, ksq);

  // If we can castle use the bonus after the castling if it is bigger
  if (pos.can_castle(MakeCastling<Us, KING_SIDE>::right))
      bonus = std::max(bonus, shelter_storm<Us>(pos, relative_square(Us, SQ_G1)));

  if (pos.can_castle(MakeCastling<Us, QUEEN_SIDE>::right))
      bonus = std::max(bonus, shelter_storm<Us>(pos, relative_square(Us, SQ_C1)));

  return make_score(bonus, -16 * minKingPawnDistance[Us]);
}

// Explicit template instantiation
template Score Entry::do_king_safety<WHITE>(const Position& pos, Square ksq);
template Score Entry::do_king_safety<BLACK>(const Position& pos, Square ksq);

} // namespace Pawns<|MERGE_RESOLUTION|>--- conflicted
+++ resolved
@@ -143,11 +143,7 @@
         // Flag the pawn
         connected   =   ourPawns   & adjacent_files_bb(f) & (rank_bb(s) | p);
         phalanx     =   connected  & rank_bb(s);
-<<<<<<< HEAD
-        unsupported = !(connected  & p);
-=======
         supported   =   connected  & p;
->>>>>>> 8a2c4134
         isolated    = !(ourPawns   & adjacent_files_bb(f));
         doubled     =   ourPawns   & forward_bb(Us, s);
         opposed     =   theirPawns & forward_bb(Us, s);
@@ -227,13 +223,6 @@
 
   for (int opposed = 0; opposed <= 1; ++opposed)
       for (int phalanx = 0; phalanx <= 1; ++phalanx)
-<<<<<<< HEAD
-          for (Rank r = RANK_2; r < RANK_8; ++r)
-          {
-              int v = (Seed[r] + (phalanx ? (Seed[r + 1] - Seed[r]) / 2 : 0)) >> opposed;
-              Connected[opposed][phalanx][r] = make_score( 3 * v / 2, v);
-          }
-=======
           for (int apex = 0; apex <= 1; ++apex)
               for (Rank r = RANK_2; r < RANK_8; ++r)
   {
@@ -241,7 +230,6 @@
       v += (apex ? v / 2 : 0);
       Connected[opposed][phalanx][apex][r] = make_score(3 * v / 2, v);
   }
->>>>>>> 8a2c4134
 }
 
 
